name = "RandomMeas"
uuid = "a9f96d1f-ed6a-4404-822f-5927c777f274"
authors = ["Benoit Vermersch & Andreas Elben"]
version = "0.1.0"

[deps]
Combinatorics = "861a8166-3701-5b0c-9a16-15d98fcdc6aa"
ITensorMPS = "0d1a4710-d33b-49a5-8f18-73bdf49b47e2"
ITensors = "9136182c-28ba-11e9-034c-db9fb085ebd5"
NBInclude = "0db19996-df87-5ea3-a455-e3a50d440464"
PastaQ = "30b07047-aa8b-4c78-a4e8-24d720215c19"
Plots = "91a5bcdd-55d7-5caf-9e0b-520d859cae80"
ProgressBars = "49802e3a-d2f1-5c88-81d8-b72133a6f568"
Random = "9a3f8284-a2c9-5f02-9a11-845980a1fd5c"
StatsBase = "2913bbd2-ae8a-5f71-8c99-4fb6c76f3a91"

[compat]
<<<<<<< HEAD
PastaQ = "0.1"
=======
ITensors = "0.6"
Combinatorics = "1"
ITensorMPS = "0.2"
StatsBase = "0.34"
Plots = "1"
>>>>>>> 56286c5d
julia = "1.10"

[extras]
Test = "8dfed614-e22c-5e08-85e1-65c5234f0b40"

[targets]
test = ["Test"]<|MERGE_RESOLUTION|>--- conflicted
+++ resolved
@@ -15,15 +15,12 @@
 StatsBase = "2913bbd2-ae8a-5f71-8c99-4fb6c76f3a91"
 
 [compat]
-<<<<<<< HEAD
 PastaQ = "0.1"
-=======
 ITensors = "0.6"
 Combinatorics = "1"
 ITensorMPS = "0.2"
 StatsBase = "0.34"
 Plots = "1"
->>>>>>> 56286c5d
 julia = "1.10"
 
 [extras]
