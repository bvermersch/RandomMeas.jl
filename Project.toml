name = "RandomMeas"
uuid = "a9f96d1f-ed6a-4404-822f-5927c777f274"
authors = ["Benoit Vermersch & Andreas Elben"]
version = "0.1.0"

[deps]
Combinatorics = "861a8166-3701-5b0c-9a16-15d98fcdc6aa"
ITensorMPS = "0d1a4710-d33b-49a5-8f18-73bdf49b47e2"
ITensors = "9136182c-28ba-11e9-034c-db9fb085ebd5"
NBInclude = "0db19996-df87-5ea3-a455-e3a50d440464"
PastaQ = "30b07047-aa8b-4c78-a4e8-24d720215c19"
Plots = "91a5bcdd-55d7-5caf-9e0b-520d859cae80"
ProgressBars = "49802e3a-d2f1-5c88-81d8-b72133a6f568"
Random = "9a3f8284-a2c9-5f02-9a11-845980a1fd5c"
StatsBase = "2913bbd2-ae8a-5f71-8c99-4fb6c76f3a91"

[compat]
<<<<<<< HEAD
Combinatorics = "1"
=======
ITensorMPS = "0.2"
StatsBase = "0.34"
Plots = "1"
>>>>>>> 18862798
julia = "1.10"

[extras]
Test = "8dfed614-e22c-5e08-85e1-65c5234f0b40"

[targets]
test = ["Test"]<|MERGE_RESOLUTION|>--- conflicted
+++ resolved
@@ -15,13 +15,10 @@
 StatsBase = "2913bbd2-ae8a-5f71-8c99-4fb6c76f3a91"
 
 [compat]
-<<<<<<< HEAD
 Combinatorics = "1"
-=======
 ITensorMPS = "0.2"
 StatsBase = "0.34"
 Plots = "1"
->>>>>>> 18862798
 julia = "1.10"
 
 [extras]
