--- conflicted
+++ resolved
@@ -15,16 +15,13 @@
 StatsBase = "2913bbd2-ae8a-5f71-8c99-4fb6c76f3a91"
 
 [compat]
-<<<<<<< HEAD
 ProgressBars = "1"
-=======
 PastaQ = "0.1"
 ITensors = "0.6"
 Combinatorics = "1"
 ITensorMPS = "0.2"
 StatsBase = "0.34"
 Plots = "1"
->>>>>>> 4c0327fc
 julia = "1.10"
 
 [extras]
